<?xml version="1.0" encoding="UTF-8"?>
<!--
  ~ JBoss, Home of Professional Open Source.
  ~ Copyright 2013 Red Hat, Inc., and individual contributors
  ~ as indicated by the @author tags.
  ~
  ~ Licensed under the Apache License, Version 2.0 (the "License");
  ~ you may not use this file except in compliance with the License.
  ~ You may obtain a copy of the License at
  ~
  ~     http://www.apache.org/licenses/LICENSE-2.0
  ~
  ~ Unless required by applicable law or agreed to in writing, software
  ~ distributed under the License is distributed on an "AS IS" BASIS,
  ~ WITHOUT WARRANTIES OR CONDITIONS OF ANY KIND, either express or implied.
  ~ See the License for the specific language governing permissions and
  ~ limitations under the License.
  -->

<project xmlns="http://maven.apache.org/POM/4.0.0"
         xmlns:xsi="http://www.w3.org/2001/XMLSchema-instance"
         xsi:schemaLocation="http://maven.apache.org/POM/4.0.0 http://maven.apache.org/xsd/maven-4.0.0.xsd">

    <parent>
        <groupId>org.jboss</groupId>
        <artifactId>jboss-parent</artifactId>
        <version>25</version>
    </parent>

    <modelVersion>4.0.0</modelVersion>

    <groupId>org.wildfly.security</groupId>
    <artifactId>wildfly-elytron</artifactId>
<<<<<<< HEAD
    <version>1.4.0.CR1-SNAPSHOT</version>
=======
    <version>1.3.2.CR1-SNAPSHOT</version>
>>>>>>> 8701d47b

    <name>WildFly Elytron</name>
    <description>WildFly Security SPIs</description>

    <issueManagement>
        <system>Jira</system>
        <url>https://issues.jboss.org/browse/ELY</url>
    </issueManagement>

    <licenses>
        <license>
            <name>Apache License 2.0</name>
            <url>http://www.apache.org/licenses/LICENSE-2.0.txt</url>
        </license>
    </licenses>

    <scm>
        <connection>scm:git:git@github.com:wildfly-security/wildfly-elytron.git</connection>
        <url>https://github.com/wildfly-security/wildfly-elytron</url>
    </scm>

    <properties>
        <version.org.apache.directory.server>2.0.0-M17</version.org.apache.directory.server>
        <version.org.apache.directory.api>1.0.0-M23</version.org.apache.directory.api>
        <version.org.apache.directory.jdbm>2.0.0-M2</version.org.apache.directory.jdbm>
        <version.org.apache.directory.mavibot>1.0.0-M5</version.org.apache.directory.mavibot>

        <version.org.jboss.logging>3.3.1.Final</version.org.jboss.logging>
        <version.org.jboss.logmanager>2.0.6.Final</version.org.jboss.logmanager>
        <version.org.jboss.logmanager.log4j-jboss>1.1.4.Final</version.org.jboss.logmanager.log4j-jboss>
        <version.org.jboss.logging.tools>2.1.0.Final</version.org.jboss.logging.tools>
        <version.org.jboss.modules>1.6.0.Final</version.org.jboss.modules>
        <version.org.jboss.slf4j>1.0.3.GA</version.org.jboss.slf4j>
        <version.org.jboss.spec.org.jboss.spec.javax.security.jacc>1.0.1.Final</version.org.jboss.spec.org.jboss.spec.javax.security.jacc>
        <version.org.jboss.spec.jboss-json-api_1.0_spec>1.0.0.Final</version.org.jboss.spec.jboss-json-api_1.0_spec>
        <version.org.jboss.threads>2.2.1.Final</version.org.jboss.threads>
        <version.org.kohsuke.metainf-services.metainf-services>1.7</version.org.kohsuke.metainf-services.metainf-services>
        <version.junit.junit>4.12</version.junit.junit>
        <version.jmockit>1.33</version.jmockit>
        <version.hsqldb>2.4.0</version.hsqldb>
        <version.org.glassfish.javax.json>1.0.4</version.org.glassfish.javax.json>
        <version.net.minidev.json-smart>2.3</version.net.minidev.json-smart>
        <version.com.nimbusds.nimbus-jose-jwt>4.39.2</version.com.nimbusds.nimbus-jose-jwt>
        <version.com.squareup.okhttp3.mockwebserver>3.8.1</version.com.squareup.okhttp3.mockwebserver>
        <version.org.wildfly.checkstyle-config>1.0.6.Final</version.org.wildfly.checkstyle-config>
        <version.org.wildfly.client.config>1.0.0.Final</version.org.wildfly.client.config>
        <version.org.wildfly.common>1.2.0.Final</version.org.wildfly.common>

        <test.level>INFO</test.level>
        <!-- Checkstyle configuration -->
        <linkXRef>false</linkXRef>

        <!-- version from jboss-parent is 6.15 but then some checks fail -->
        <version.checkstyle>6.8</version.checkstyle>
        <!-- Modularized JDK support (various workarounds) - activated via profile -->
        <modular.jdk.args/>
        <modular.jdk.props/>
    </properties>

    <build>
        <resources>
            <resource>
                <directory>${project.build.sourceDirectory}</directory>
                <includes>
                    <include>**/*.properties</include>
                </includes>
                <filtering>true</filtering>
            </resource>
            <resource>
                <directory>src/main/resources</directory>
                <includes>
                    <include>**/*.xsd</include>
                    <include>META-INF/LICENSE.txt</include>
                </includes>
                <filtering>true</filtering>
            </resource>
        </resources>

        <plugins>
           <plugin>
                <groupId>org.apache.maven.plugins</groupId>
                <artifactId>maven-surefire-plugin</artifactId>
            </plugin>
            <plugin>
                <groupId>org.apache.maven.plugins</groupId>
                <artifactId>maven-checkstyle-plugin</artifactId>
            </plugin>
            <plugin>
                <groupId>org.apache.maven.plugins</groupId>
                <artifactId>maven-dependency-plugin</artifactId>
                <executions>
                    <execution>
                        <!-- This enables the resolution of ${groupId:artifactId} like props
                             to their real paths in the local Maven repository.
                             We use this to pass jmockit.jar as a javaagent in surefire's argLine -->
                        <id>getClasspathFilenames</id>
                        <goals>
                            <goal>properties</goal>
                        </goals>
                    </execution>
                </executions>
            </plugin>
        </plugins>

        <pluginManagement>
            <plugins>

                <!-- Surefire -->
                <plugin>
                    <groupId>org.apache.maven.plugins</groupId>
                    <artifactId>maven-surefire-plugin</artifactId>
                    <version>${version.surefire.plugin}</version>
                    <configuration>
                        <systemPropertyVariables>
                            <java.util.logging.manager>org.jboss.logmanager.LogManager</java.util.logging.manager>
                            <log4j.defaultInitOverride>true</log4j.defaultInitOverride>
                            <test.level>${test.level}</test.level>
                        </systemPropertyVariables>
                        <redirectTestOutputToFile>true</redirectTestOutputToFile>
                        <enableAssertions>true</enableAssertions>
                        <trimStackTrace>false</trimStackTrace>
                        <includes>
                            <include>**/*Test.java</include>
                            <include>**/*TestSuite.java</include>
                        </includes>
                        <childDelegation>true</childDelegation>
                        <reuseForks>false</reuseForks>
                        <argLine>-javaagent:${org.jmockit:jmockit:jar} ${modular.jdk.args} ${modular.jdk.props}</argLine>
                        <!-- See also excludedGroups property in profiles -->
                    </configuration>
                </plugin>

                <!-- JAR -->
                <plugin>
                    <groupId>org.apache.maven.plugins</groupId>
                    <artifactId>maven-jar-plugin</artifactId>
                    <version>${version.jar.plugin}</version>
                </plugin>

                <!-- Javadoc -->
                <plugin>
                    <artifactId>maven-javadoc-plugin</artifactId>
                    <configuration>
                        <doclet>net.gleamynode.apiviz.APIviz</doclet>
                        <docletArtifact>
                            <groupId>org.jboss.apiviz</groupId>
                            <artifactId>apiviz</artifactId>
                            <version>1.3.2.GA</version>
                        </docletArtifact>
                        <show>protected</show>
                        <sourceFileIncludes>
                            <include>org/wildfly/security/*.java</include>
                            <include>org/wildfly/security/asn1/*.java</include>
                            <include>org/wildfly/security/auth/*.java</include>
                            <include>org/wildfly/security/auth/callback/*.java</include>
                            <include>org/wildfly/security/auth/client/*.java</include>
                            <include>org/wildfly/security/auth/permission/*.java</include>
                            <include>org/wildfly/security/auth/principal/*.java</include>
                            <include>org/wildfly/security/auth/server/*.java</include>
                            <include>org/wildfly/security/auth/server/event/*.java</include>
                            <include>org/wildfly/security/auth/util/*.java</include>
                            <include>org/wildfly/security/authz/*.java</include>
                            <include>org/wildfly/security/credential/*.java</include>
                            <include>org/wildfly/security/credential/source/*.java</include>
                            <include>org/wildfly/security/credential/store/*.java</include>
                            <include>org/wildfly/security/evidence/*.java</include>
                            <include>org/wildfly/security/http/*.java</include>
                            <include>org/wildfly/security/key/*.java</include>
                            <include>org/wildfly/security/manager/*.java</include>
                            <include>org/wildfly/security/manager/action/*.java</include>
                            <include>org/wildfly/security/mechanism/*.java</include>
                            <include>org/wildfly/security/password/*.java</include>
                            <include>org/wildfly/security/password/interfaces/*.java</include>
                            <include>org/wildfly/security/password/spec/*.java</include>
                            <include>org/wildfly/security/permission/*.java</include>
                            <include>org/wildfly/security/sasl/util/*.java</include>
                            <include>org/wildfly/security/ssl/*.java</include>
                            <include>org/wildfly/security/x500/*.java</include>
                            <include>org/wildfly/security/x500/cert/*.java</include>
                        </sourceFileIncludes>
                        <destDir>api-javadoc</destDir>
                    </configuration>
                    <executions>
                        <execution><!-- mvn javadoc:javadoc@full-javadoc -->
                            <id>full-javadoc</id>
                            <configuration>
                                <destDir>full-javadoc</destDir>
                                <show>private</show>
                                <sourceFileIncludes>
                                    <include>**\/\*.java</include>
                                </sourceFileIncludes>
                            </configuration>
                        </execution>
                    </executions>
                </plugin>

                <!-- Checkstyle -->
                <plugin>
                    <groupId>org.apache.maven.plugins</groupId>
                    <artifactId>maven-checkstyle-plugin</artifactId>
                    <version>${version.checkstyle.plugin}</version>
                    <configuration>
                        <configLocation>wildfly-checkstyle/checkstyle.xml</configLocation>
                        <consoleOutput>true</consoleOutput>
                        <failsOnError>true</failsOnError>
                        <includeTestSourceDirectory>true</includeTestSourceDirectory>
                        <useFile/>
                        <excludes>**/*$logger.java,**/*$bundle.java</excludes>
                    </configuration>
                    <dependencies>
                        <dependency>
                            <groupId>org.wildfly.checkstyle</groupId>
                            <artifactId>wildfly-checkstyle-config</artifactId>
                            <version>${version.org.wildfly.checkstyle-config}</version>
                        </dependency>
                    </dependencies>
                    <executions>
                        <execution>
                            <id>check-style</id>
                            <phase>compile</phase>
                            <goals>
                                <goal>checkstyle</goal>
                            </goals>
                        </execution>
                    </executions>
                </plugin>
                <!--This plugin's configuration is used to store Eclipse m2e settings only. It has no influence on the Maven build itself.-->
                <plugin>
                    <groupId>org.eclipse.m2e</groupId>
                    <artifactId>lifecycle-mapping</artifactId>
                    <version>1.0.0</version>
                </plugin>
            </plugins>
        </pluginManagement>
    </build>

    <dependencies>
        <dependency>
            <groupId>org.jboss.logging</groupId>
            <artifactId>jboss-logging</artifactId>
            <version>${version.org.jboss.logging}</version>
        </dependency>
        <dependency>
            <groupId>org.jboss.logging</groupId>
            <artifactId>jboss-logging-annotations</artifactId>
            <version>${version.org.jboss.logging.tools}</version>
            <scope>provided</scope>
        </dependency>
        <dependency>
            <groupId>org.jboss.logging</groupId>
            <artifactId>jboss-logging-processor</artifactId>
            <version>${version.org.jboss.logging.tools}</version>
            <scope>provided</scope>
        </dependency>
        <dependency>
            <groupId>org.jboss.logmanager</groupId>
            <artifactId>jboss-logmanager</artifactId>
            <version>${version.org.jboss.logmanager}</version>
            <scope>provided</scope>
        </dependency>
        <dependency>
            <groupId>org.jboss.modules</groupId>
            <artifactId>jboss-modules</artifactId>
            <version>${version.org.jboss.modules}</version>
            <scope>provided</scope>
            <optional>true</optional>
        </dependency>
        <dependency>
            <groupId>org.kohsuke.metainf-services</groupId>
            <artifactId>metainf-services</artifactId>
            <version>${version.org.kohsuke.metainf-services.metainf-services}</version>
            <optional>true</optional>
            <scope>provided</scope>
        </dependency>

        <dependency>
            <groupId>org.wildfly.client</groupId>
            <artifactId>wildfly-client-config</artifactId>
            <version>${version.org.wildfly.client.config}</version>
            <scope>provided</scope>
        </dependency>
        <dependency>
            <groupId>org.wildfly.common</groupId>
            <artifactId>wildfly-common</artifactId>
            <version>${version.org.wildfly.common}</version>
            <!-- scope is compile ELY-1153 -->
        </dependency>

        <dependency>
            <groupId>org.jboss.spec.javax.security.jacc</groupId>
            <artifactId>jboss-jacc-api_1.5_spec</artifactId>
            <version>${version.org.jboss.spec.org.jboss.spec.javax.security.jacc}</version>
            <scope>provided</scope>
        </dependency>

        <dependency>
            <groupId>org.jboss.spec.javax.json</groupId>
            <artifactId>jboss-json-api_1.0_spec</artifactId>
            <version>${version.org.jboss.spec.jboss-json-api_1.0_spec}</version>
            <scope>provided</scope>
        </dependency>

        <dependency>
            <groupId>org.jboss.threads</groupId>
            <artifactId>jboss-threads</artifactId>
            <version>${version.org.jboss.threads}</version>
            <scope>provided</scope>
        </dependency>

        <!--
              Test Scope Only
         -->
        <dependency>
            <groupId>org.apache.directory.api</groupId>
            <artifactId>api-asn1-api</artifactId>
            <version>${version.org.apache.directory.api}</version>
            <scope>test</scope>
        </dependency>
        <dependency>
            <groupId>org.apache.directory.api</groupId>
            <artifactId>api-asn1-ber</artifactId>
            <version>${version.org.apache.directory.api}</version>
            <scope>test</scope>
        </dependency>
        <dependency>
            <groupId>org.apache.directory.api</groupId>
            <artifactId>api-ldap-codec-core</artifactId>
            <version>${version.org.apache.directory.api}</version>
            <scope>test</scope>
        </dependency>
        <dependency>
            <groupId>org.apache.directory.api</groupId>
            <artifactId>api-ldap-codec-standalone</artifactId>
            <version>${version.org.apache.directory.api}</version>
            <scope>test</scope>
        </dependency>
        <dependency>
            <groupId>org.apache.directory.api</groupId>
            <artifactId>api-ldap-extras-codec-api</artifactId>
            <version>${version.org.apache.directory.api}</version>
            <scope>test</scope>
        </dependency>
        <dependency>
            <groupId>org.apache.directory.api</groupId>
            <artifactId>api-ldap-model</artifactId>
            <version>${version.org.apache.directory.api}</version>
            <scope>test</scope>
        </dependency>
        <dependency>
            <groupId>org.apache.directory.jdbm</groupId>
            <artifactId>apacheds-jdbm1</artifactId>
            <version>${version.org.apache.directory.jdbm}</version>
            <type>jar</type>
            <scope>test</scope>
        </dependency>
        <dependency>
            <groupId>org.apache.directory.server</groupId>
            <artifactId>apacheds-core-api</artifactId>
            <version>${version.org.apache.directory.server}</version>
            <scope>test</scope>
        </dependency>
        <dependency>
            <groupId>org.apache.directory.server</groupId>
            <artifactId>apacheds-core-annotations</artifactId>
            <version>${version.org.apache.directory.server}</version>
            <scope>test</scope>
            <exclusions>
                <exclusion>
                    <groupId>org.apache.directory.jdbm</groupId>
                    <artifactId>apacheds-jdbm1</artifactId>
                </exclusion>
            </exclusions>
        </dependency>
        <dependency>
            <groupId>org.apache.directory.server</groupId>
            <artifactId>apacheds-interceptor-kerberos</artifactId>
            <version>${version.org.apache.directory.server}</version>
            <scope>test</scope>
        </dependency>
        <dependency>
            <groupId>org.apache.directory.server</groupId>
            <artifactId>apacheds-kerberos-codec</artifactId>
            <version>${version.org.apache.directory.server}</version>
            <scope>test</scope>
        </dependency>
        <dependency>
            <groupId>org.apache.directory.server</groupId>
            <artifactId>apacheds-protocol-kerberos</artifactId>
            <version>${version.org.apache.directory.server}</version>
            <scope>test</scope>
        </dependency>
        <dependency>
            <groupId>org.apache.directory.server</groupId>
            <artifactId>apacheds-protocol-ldap</artifactId>
            <version>${version.org.apache.directory.server}</version>
            <scope>test</scope>
            <exclusions>
                <exclusion>
                    <groupId>org.apache.directory.jdbm</groupId>
                    <artifactId>apacheds-jdbm1</artifactId>
                </exclusion>
            </exclusions>
        </dependency>

        <dependency>
            <groupId>org.apache.directory.mavibot</groupId>
            <artifactId>mavibot</artifactId>
            <version>${version.org.apache.directory.mavibot}</version>
            <scope>test</scope>
            <exclusions>
                <exclusion>
                    <groupId>org.slf4j</groupId>
                    <artifactId>slf4j-log4j12</artifactId>
                </exclusion>
                <exclusion>
                    <groupId>log4j</groupId>
                    <artifactId>log4j</artifactId>
                </exclusion>
            </exclusions>
        </dependency>

        <dependency>
            <groupId>org.jboss.logmanager</groupId>
            <artifactId>log4j-jboss-logmanager</artifactId>
            <version>${version.org.jboss.logmanager.log4j-jboss}</version>
            <scope>test</scope>
        </dependency>
        <dependency>
            <groupId>org.jboss.slf4j</groupId>
            <artifactId>slf4j-jboss-logmanager</artifactId>
            <version>${version.org.jboss.slf4j}</version>
            <scope>test</scope>
        </dependency>
        <dependency>
            <groupId>junit</groupId>
            <artifactId>junit</artifactId>
            <version>${version.junit.junit}</version>
            <scope>test</scope>
        </dependency>
        <dependency>
            <groupId>org.jmockit</groupId>
            <artifactId>jmockit</artifactId>
            <version>${version.jmockit}</version>
            <scope>test</scope>
        </dependency>

        <!-- HSQL Database-->
        <dependency>
            <groupId>org.hsqldb</groupId>
            <artifactId>hsqldb</artifactId>
            <version>${version.hsqldb}</version>
            <scope>test</scope>
        </dependency>

        <dependency>
            <groupId>org.glassfish</groupId>
            <artifactId>javax.json</artifactId>
            <version>${version.org.glassfish.javax.json}</version>
            <scope>test</scope>
        </dependency>

        <dependency>
            <groupId>net.minidev</groupId>
            <artifactId>json-smart</artifactId>
            <version>${version.net.minidev.json-smart}</version>
            <scope>test</scope>
        </dependency>

        <dependency>
            <groupId>com.nimbusds</groupId>
            <artifactId>nimbus-jose-jwt</artifactId>
            <version>${version.com.nimbusds.nimbus-jose-jwt}</version>
            <scope>test</scope>
            <exclusions>
                <exclusion>
                    <groupId>net.minidev</groupId>
                    <artifactId>json-smart</artifactId>
                </exclusion>
            </exclusions>
        </dependency>

        <!-- Mock Web Server -->
        <dependency>
            <groupId>com.squareup.okhttp3</groupId>
            <artifactId>mockwebserver</artifactId>
            <version>${version.com.squareup.okhttp3.mockwebserver}</version>
            <scope>test</scope>
        </dependency>
    </dependencies>

    <profiles>
        <profile>
            <id>modularizedJdk</id>
            <activation>
                <jdk>[9,)</jdk>
            </activation>
            <properties>
                <!-- [WFCORE-1431] remove SASL workaround -->
                <modular.jdk.args>--add-modules java.corba,java.sql --illegal-access=permit</modular.jdk.args>
                <!-- There are lots of issues with checkstyle runtime on JDK9, it somewhat works but really slows down build, disabling it for now-->
                <checkstyle.skip>true</checkstyle.skip>
                <!-- use version of jboss-logging that works much better with JDK9 -->
                <modular.jdk.props>-Djdk.attach.allowAttachSelf=true</modular.jdk.props>
                <!-- 2.20.x doesn't start on JDK10-->
                <version.surefire.plugin>2.19.1</version.surefire.plugin>
            </properties>
        </profile>
        <profile>
            <id>compatibilityCheck</id>
            <activation>
                <property>
                    <name>!skipCompatibility</name>
                </property>
            </activation>
            <build>
                <plugins>
                    <plugin>
                        <groupId>com.github.siom79.japicmp</groupId>
                        <artifactId>japicmp-maven-plugin</artifactId>
                        <version>0.11.0</version>
                        <configuration>
                            <oldVersion>
                                <dependency>
                                    <groupId>org.wildfly.security</groupId>
                                    <artifactId>wildfly-elytron</artifactId>
                                    <version>1.3.1.Final</version>
                                    <type>jar</type>
                                </dependency>
                            </oldVersion>
                            <newVersion>
                                <file>
                                    <path>${project.build.directory}/${project.artifactId}-${project.version}.${project.packaging}</path>
                                </file>
                            </newVersion>
                            <parameter>
                                <breakBuildOnBinaryIncompatibleModifications>true</breakBuildOnBinaryIncompatibleModifications>
                                <breakBuildOnSourceIncompatibleModifications>true</breakBuildOnSourceIncompatibleModifications>
                                <includes>
                                    <include>org.wildfly.security</include>
                                    <include>org.wildfly.security.asn1</include>
                                    <include>org.wildfly.security.auth</include>
                                    <include>org.wildfly.security.auth.callback</include>
                                    <include>org.wildfly.security.auth.client</include>
                                    <include>org.wildfly.security.auth.permission</include>
                                    <include>org.wildfly.security.auth.principal</include>
                                    <include>org.wildfly.security.auth.server</include>
                                    <include>org.wildfly.security.auth.server.event</include>
                                    <include>org.wildfly.security.auth.util</include>
                                    <include>org.wildfly.security.authz</include>
                                    <include>org.wildfly.security.credential</include>
                                    <include>org.wildfly.security.credential.source</include>
                                    <include>org.wildfly.security.credential.store</include>
                                    <include>org.wildfly.security.evidence</include>
                                    <include>org.wildfly.security.http</include>
                                    <include>org.wildfly.security.key</include>
                                    <include>org.wildfly.security.manager</include>
                                    <include>org.wildfly.security.manager.action</include>
                                    <include>org.wildfly.security.mechanism</include>
                                    <include>org.wildfly.security.password</include>
                                    <include>org.wildfly.security.password.interfaces</include>
                                    <include>org.wildfly.security.password.spec</include>
                                    <include>org.wildfly.security.permission</include>
                                    <include>org.wildfly.security.sasl.util</include>
                                    <include>org.wildfly.security.ssl</include>
                                    <include>org.wildfly.security.x500</include>
                                    <include>org.wildfly.security.x500.cert</include>
                                </includes>
                                <includeExclusively>true</includeExclusively>
                            </parameter>
                        </configuration>
                        <executions>
                            <execution>
                                <phase>verify</phase>
                                <goals>
                                    <goal>cmp</goal>
                                </goals>
                            </execution>
                        </executions>
                    </plugin>
                </plugins>
            </build>
        </profile>
    </profiles>

    <repositories>
        <repository>
            <id>public-jboss</id>
            <name>Public JBoss Repository Group</name>
            <url>https://repository.jboss.org/nexus/content/groups/public-jboss/</url>
        </repository>
    </repositories>
    <pluginRepositories>
        <pluginRepository>
            <id>public-jboss-plugins</id>
            <name>Public JBoss Repository Group</name>
            <url>https://repository.jboss.org/nexus/content/groups/public-jboss/</url>
        </pluginRepository>
    </pluginRepositories>
</project><|MERGE_RESOLUTION|>--- conflicted
+++ resolved
@@ -31,11 +31,7 @@
 
     <groupId>org.wildfly.security</groupId>
     <artifactId>wildfly-elytron</artifactId>
-<<<<<<< HEAD
     <version>1.4.0.CR1-SNAPSHOT</version>
-=======
-    <version>1.3.2.CR1-SNAPSHOT</version>
->>>>>>> 8701d47b
 
     <name>WildFly Elytron</name>
     <description>WildFly Security SPIs</description>
